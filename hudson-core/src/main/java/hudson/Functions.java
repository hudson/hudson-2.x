--- conflicted
+++ resolved
@@ -1322,6 +1322,16 @@
     }
     
     /**
+     * Returns true if current user is the author of the job.
+     * @param job job.
+     * @return returns true if current user is the author of the job.
+     */
+    public static boolean isAuthor(Job job) {
+        User user = User.current();
+        return !(user == null || job == null || job.getCreatedBy() == null) && job.getCreatedBy().equals(user.getId());
+    }
+
+    /**
      * Resolves the target object for the given object.  
      * If the object is a StaplerProxy, then return the proxy target.
      */
@@ -1338,18 +1348,7 @@
      */
     private static final Set<String> globalConfigIgnoredDescriptors = new HashSet<String>();
 
-<<<<<<< HEAD
     public static Set<String> getGlobalConfigIgnoredDescriptors() {
         return globalConfigIgnoredDescriptors;
-=======
-    /**
-     * Returns true if current user is the author of the job.
-     * @param job job.
-     * @return returns true if current user is the author of the job.
-     */
-    public static boolean isAuthor(Job job) {
-        User user = User.current();
-        return !(user == null || job == null || job.getCreatedBy() == null) && job.getCreatedBy().equals(user.getId());
->>>>>>> d9353cd5
     }
 }