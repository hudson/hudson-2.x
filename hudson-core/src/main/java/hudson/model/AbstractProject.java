/*
 * The MIT License
 * 
 * Copyright (c) 2004-2010, Sun Microsystems, Inc., Kohsuke Kawaguchi,
 * Brian Westrich, Erik Ramfelt, Ertan Deniz, Jean-Baptiste Quenot,
 * Luca Domenico Milanesio, R. Tyler Ballance, Stephen Connolly, Tom Huybrechts,
 * id:cactusman, Yahoo! Inc.
 * 
 * Permission is hereby granted, free of charge, to any person obtaining a copy
 * of this software and associated documentation files (the "Software"), to deal
 * in the Software without restriction, including without limitation the rights
 * to use, copy, modify, merge, publish, distribute, sublicense, and/or sell
 * copies of the Software, and to permit persons to whom the Software is
 * furnished to do so, subject to the following conditions:
 * 
 * The above copyright notice and this permission notice shall be included in
 * all copies or substantial portions of the Software.
 * 
 * THE SOFTWARE IS PROVIDED "AS IS", WITHOUT WARRANTY OF ANY KIND, EXPRESS OR
 * IMPLIED, INCLUDING BUT NOT LIMITED TO THE WARRANTIES OF MERCHANTABILITY,
 * FITNESS FOR A PARTICULAR PURPOSE AND NONINFRINGEMENT. IN NO EVENT SHALL THE
 * AUTHORS OR COPYRIGHT HOLDERS BE LIABLE FOR ANY CLAIM, DAMAGES OR OTHER
 * LIABILITY, WHETHER IN AN ACTION OF CONTRACT, TORT OR OTHERWISE, ARISING FROM,
 * OUT OF OR IN CONNECTION WITH THE SOFTWARE OR THE USE OR OTHER DEALINGS IN
 * THE SOFTWARE.
 */
package hudson.model;

import antlr.ANTLRException;
import hudson.AbortException;
import hudson.CopyOnWrite;
import hudson.FeedAdapter;
import hudson.FilePath;
import hudson.Functions;
import hudson.Launcher;
import hudson.Util;
import hudson.cli.declarative.CLIMethod;
import hudson.cli.declarative.CLIResolver;
import hudson.diagnosis.OldDataMonitor;
import hudson.model.Cause.LegacyCodeCause;
import hudson.model.Cause.RemoteCause;
import hudson.model.Cause.UserCause;
import hudson.model.Descriptor.FormException;
import hudson.model.Fingerprint.RangeSet;
import hudson.model.Queue.Executable;
import hudson.model.Queue.Task;
import hudson.model.Queue.WaitingItem;
import hudson.model.RunMap.Constructor;
import hudson.model.labels.LabelAtom;
import hudson.model.labels.LabelExpression;
import hudson.model.queue.CauseOfBlockage;
import hudson.model.queue.SubTask;
import hudson.model.queue.SubTaskContributor;
import hudson.scm.ChangeLogSet;
import hudson.scm.ChangeLogSet.Entry;
import hudson.scm.NullSCM;
import hudson.scm.PollingResult;
import hudson.scm.SCM;
import hudson.scm.SCMRevisionState;
import hudson.scm.SCMS;
import hudson.search.SearchIndexBuilder;
import hudson.security.Permission;
import hudson.slaves.WorkspaceList;
import hudson.tasks.BuildStep;
import hudson.tasks.BuildStepDescriptor;
import hudson.tasks.BuildTrigger;
import hudson.tasks.BuildWrapperDescriptor;
import hudson.tasks.Mailer;
import hudson.tasks.Publisher;
import hudson.triggers.SCMTrigger;
import hudson.triggers.Trigger;
import hudson.triggers.TriggerDescriptor;
import hudson.util.AutoCompleteSeeder;
import hudson.util.DescribableList;
import hudson.util.EditDistance;
import hudson.util.FormValidation;
import hudson.widgets.BuildHistoryWidget;
import hudson.widgets.HistoryWidget;
import java.io.File;
import java.io.IOException;
import java.lang.reflect.InvocationTargetException;
import java.util.ArrayList;
import java.util.Arrays;
import java.util.Calendar;
import java.util.Collection;
import java.util.Collections;
import java.util.Comparator;
import java.util.GregorianCalendar;
import java.util.HashSet;
import java.util.List;
import java.util.Map;
import java.util.Set;
import java.util.SortedMap;
import java.util.TreeMap;
import java.util.Vector;
import java.util.concurrent.Future;
import java.util.logging.Level;
import java.util.logging.Logger;
import javax.servlet.ServletException;
import javax.servlet.http.HttpServletResponse;
import net.sf.json.JSONObject;
import org.kohsuke.args4j.Argument;
import org.kohsuke.args4j.CmdLineException;
import org.kohsuke.stapler.ForwardToView;
import org.kohsuke.stapler.HttpRedirect;
import org.kohsuke.stapler.HttpResponse;
import org.kohsuke.stapler.HttpResponses;
import org.kohsuke.stapler.QueryParameter;
import org.kohsuke.stapler.StaplerRequest;
import org.kohsuke.stapler.StaplerResponse;
import org.kohsuke.stapler.export.Exported;

import static hudson.scm.PollingResult.BUILD_NOW;
import static hudson.scm.PollingResult.NO_CHANGES;
import static javax.servlet.http.HttpServletResponse.SC_INTERNAL_SERVER_ERROR;

/**
 * Base implementation of {@link Job}s that build software.
 *
 * For now this is primarily the common part of {@link Project} and MavenModule.
 *
 * @author Kohsuke Kawaguchi
 * @see AbstractBuild
 */
public abstract class AbstractProject<P extends AbstractProject<P, R>, R extends AbstractBuild<P, R>>
    extends Job<P, R> implements BuildableItem, IAbstractProject {

    /**
     * {@link SCM} associated with the project.
     * To allow derived classes to link {@link SCM} config to elsewhere,
     * access to this variable should always go through {@link #getScm()}.
     */
    private volatile SCM scm = new NullSCM();

    /**
     * State returned from {@link SCM#poll(AbstractProject, Launcher, FilePath, TaskListener, SCMRevisionState)}.
     */
    private volatile transient SCMRevisionState pollingBaseline = null;

    /**
     * All the builds keyed by their build number.
     */
    protected transient /*almost final*/ RunMap<R> builds = new RunMap<R>();

    /**
     * The quiet period. Null to delegate to the system default.
     */
    private volatile Integer quietPeriod = null;

    /**
     * The retry count. Null to delegate to the system default.
     */
    private volatile Integer scmCheckoutRetryCount = null;

    /**
     * If this project is configured to be only built on a certain label,
     * this value will be set to that label.
     *
     * For historical reasons, this is called 'assignedNode'. Also for
     * a historical reason, null to indicate the affinity
     * with the master node.
     *
     * @see #canRoam
     */
    private String assignedNode;

    /**
     * Node list is dropdown or textfield
     */
    private Boolean advancedAffinityChooser;

    /**
     * True if this project can be built on any node.
     *
     * <p>
     * This somewhat ugly flag combination is so that we can migrate
     * existing Hudson installations nicely.
     */
    private volatile boolean canRoam;

    /**
     * True to suspend new builds.
     */
    protected volatile boolean disabled;

    /**
     * True to keep builds of this project in queue when downstream projects are
     * building. False by default to keep from breaking existing behavior.
     */
    protected volatile boolean blockBuildWhenDownstreamBuilding = false;

    /**
     * True to keep builds of this project in queue when upstream projects are
     * building. False by default to keep from breaking existing behavior.
     */
    protected volatile boolean blockBuildWhenUpstreamBuilding = false;

    /**
     * Identifies {@link JDK} to be used.
     * Null if no explicit configuration is required.
     *
     * <p>
     * Can't store {@link JDK} directly because {@link Hudson} and {@link Project}
     * are saved independently.
     *
     * @see Hudson#getJDK(String)
     */
    private volatile String jdk;

    /**
     * @deprecated since 2007-01-29.
     */
    private transient boolean enableRemoteTrigger;

    private volatile BuildAuthorizationToken authToken = null;

    /**
     * List of all {@link Trigger}s for this project.
     */
    protected List<Trigger<?>> triggers = new Vector<Trigger<?>>();

    /**
     * The name of the template.
     */
    private String templateName;

    /**
     * Selected template for this project.
     */
    private transient AbstractProject template;

    /**
     * {@link Action}s contributed from subsidiary objects associated with
     * {@link AbstractProject}, such as from triggers, builders, publishers, etc.
     *
     * We don't want to persist them separately, and these actions
     * come and go as configuration change, so it's kept separate.
     */
    @CopyOnWrite
    protected transient volatile List<Action> transientActions = new Vector<Action>();

    private boolean concurrentBuild;

    /**
    * True to clean the workspace prior to each build.
    */
    private volatile boolean cleanWorkspaceRequired;

    protected AbstractProject(ItemGroup parent, String name) {
        super(parent, name);

        if (Hudson.getInstance() != null && !Hudson.getInstance().getNodes().isEmpty()) {
            // if a new job is configured with Hudson that already has slave nodes
            // make it roamable by default
            canRoam = true;
        }
    }

    @Override
    public void onCreatedFromScratch() {
        super.onCreatedFromScratch();
        // solicit initial contributions, especially from TransientProjectActionFactory
        updateTransientActions();
        setCreationTime(new GregorianCalendar().getTimeInMillis());
        User user = User.current();
        if (user != null){
            setCreatedBy(user.getId());
            grantProjectMatrixPermissions(user);
        }
    }

    @Override
    public void onLoad(ItemGroup<? extends Item> parent, String name) throws IOException {
        super.onLoad(parent, name);

        template = Functions.getItemByName(Hudson.getInstance().getAllItems(this.getClass()), templateName);

        this.builds = new RunMap<R>();
        this.builds.load(this, new Constructor<R>() {
            public R create(File dir) throws IOException {
                return loadBuild(dir);
            }
        });

        // boolean! Can't tell if xml file contained false..
        if (enableRemoteTrigger) OldDataMonitor.report(this, "1.77");
        if(triggers==null) {
            // it didn't exist in < 1.28
            triggers = new Vector<Trigger<?>>();
            OldDataMonitor.report(this, "1.28");
        }
        for (Trigger t : triggers)
            t.start(this,false);
        if(scm==null)
            scm = new NullSCM(); // perhaps it was pointing to a plugin that no longer exists.

        if(transientActions==null)
            transientActions = new Vector<Action>();    // happens when loaded from disk
        updateTransientActions();
    }

    @Override
    protected void performDelete() throws IOException, InterruptedException {
        // prevent a new build while a delete operation is in progress
        makeDisabled(true);
        FilePath ws = getWorkspace();
        if(ws!=null) {
            Node on = getLastBuiltOn();
            getScm().processWorkspaceBeforeDeletion(this, ws, on);
            if(on!=null)
                on.getFileSystemProvisioner().discardWorkspace(this,ws);
        }
        super.performDelete();
    }

    /**
     * Does this project perform concurrent builds?
     * @since 1.319
     */
    @Exported
    public boolean isConcurrentBuild() {
        return Hudson.CONCURRENT_BUILD && concurrentBuild;
    }

    public void setConcurrentBuild(boolean b) throws IOException {
        concurrentBuild = b;
        save();
    }

    public boolean isCleanWorkspaceRequired() {
        return cleanWorkspaceRequired;
    }

    /**
     * If this project is configured to be always built on this node,
     * return that {@link Node}. Otherwise null.
     */
    public Label getAssignedLabel() {
        if(canRoam)
            return null;

        if(assignedNode==null)
            return Hudson.getInstance().getSelfLabel();
        return Hudson.getInstance().getLabel(assignedNode);
    }

    /**
     * Gets the textual representation of the assigned label as it was entered by the user.
     */
    public String getAssignedLabelString() {
        if (canRoam || assignedNode==null)    return null;
        try {
            LabelExpression.parseExpression(assignedNode);
            return assignedNode;
        } catch (ANTLRException e) {
            // must be old label or host name that includes whitespace or other unsafe chars
            return LabelAtom.escape(assignedNode);
        }
    }

    /**
     * Sets the assigned label.
     */
    public void setAssignedLabel(Label l) throws IOException {
        if(l==null) {
            canRoam = true;
            assignedNode = null;
        } else {
            canRoam = false;
            if(l==Hudson.getInstance().getSelfLabel())  assignedNode = null;
            else                                        assignedNode = l.getExpression();
        }
        save();
    }

    /**
     * Assigns this job to the given node. A convenience method over {@link #setAssignedLabel(Label)}.
     */
    public void setAssignedNode(Node l) throws IOException {
        setAssignedLabel(l.getSelfLabel());
    }

    /**
     * Gets whether this project is using the advanced affinity chooser UI.
     *
     * @return true - advanced chooser, false - simple textfield.
     */
    public boolean isAdvancedAffinityChooser() {
        //For newly created project advanced chooser is not used.
        //Set value to false in order to avoid NullPointerException
        if (null == advancedAffinityChooser) {
            advancedAffinityChooser = false;
        }
        return advancedAffinityChooser;
    }

    /**
     * Sets whether this project is using the advanced affinity chooser UI.
     *
     * @param b true - advanced chooser, false - otherwise
     */
    public void setAdvancedAffinityChooser(boolean b) throws IOException {
        advancedAffinityChooser = b;
        save();
    }

    /**
     * Get the term used in the UI to represent this kind of {@link AbstractProject}.
     * Must start with a capital letter.
     */
    @Override
    public String getPronoun() {
        return Messages.AbstractProject_Pronoun();
    }

    /**
     * Returns the root project value.
     *
     * @return the root project value.
     */
    public AbstractProject getRootProject() {
        if (this.getParent() instanceof Hudson) {
            return this;
        } else {
            return ((AbstractProject) this.getParent()).getRootProject();
        }
    }

    /**
     * Gets the directory where the module is checked out.
     *
     * @return
     *      null if the workspace is on a slave that's not connected.
     * @deprecated as of 1.319
     *      To support concurrent builds of the same project, this method is moved to {@link AbstractBuild}.
     *      For backward compatibility, this method returns the right {@link AbstractBuild#getWorkspace()} if called
     *      from {@link Executor}, and otherwise the workspace of the last build.
     *
     *      <p>
     *      If you are calling this method during a build from an executor, switch it to {@link AbstractBuild#getWorkspace()}.
     *      If you are calling this method to serve a file from the workspace, doing a form validation, etc., then
     *      use {@link #getSomeWorkspace()}
     */
    public final FilePath getWorkspace() {
        AbstractBuild b = getBuildForDeprecatedMethods();
        return b != null ? b.getWorkspace() : null;

    }

    /**
     * Various deprecated methods in this class all need the 'current' build.  This method returns
     * the build suitable for that purpose.
     *
     * @return An AbstractBuild for deprecated methods to use.
     */
    private AbstractBuild getBuildForDeprecatedMethods() {
        Executor e = Executor.currentExecutor();
        if(e!=null) {
            Executable exe = e.getCurrentExecutable();
            if (exe instanceof AbstractBuild) {
                AbstractBuild b = (AbstractBuild) exe;
                if(b.getProject()==this)
                    return b;
            }
        }
        R lb = getLastBuild();
        if(lb!=null)    return lb;
        return null;
    }

    /**
     * Gets a workspace for some build of this project.
     *
     * <p>
     * This is useful for obtaining a workspace for the purpose of form field validation, where exactly
     * which build the workspace belonged is less important. The implementation makes a cursory effort
     * to find some workspace.
     *
     * @return
     *      null if there's no available workspace.
     * @since 1.319
     */
    public final FilePath getSomeWorkspace() {
        R b = getSomeBuildWithWorkspace();
        return b!=null ? b.getWorkspace() : null;
    }

    /**
     * Gets some build that has a live workspace.
     *
     * @return null if no such build exists.
     */
    public final R getSomeBuildWithWorkspace() {
        int cnt=0;
        for (R b = getLastBuild(); cnt<5 && b!=null; b=b.getPreviousBuild()) {
            FilePath ws = b.getWorkspace();
            if (ws!=null)   return b;
        }
        return null;
    }

    /**
     * Returns the root directory of the checked-out module.
     * <p>
     * This is usually where <tt>pom.xml</tt>, <tt>build.xml</tt>
     * and so on exists.
     *
     * @deprecated as of 1.319
     *      See {@link #getWorkspace()} for a migration strategy.
     */
    public FilePath getModuleRoot() {
        AbstractBuild b = getBuildForDeprecatedMethods();
        return b != null ? b.getModuleRoot() : null;
    }

    /**
     * Returns the root directories of all checked-out modules.
     * <p>
     * Some SCMs support checking out multiple modules into the same workspace.
     * In these cases, the returned array will have a length greater than one.
     * @return The roots of all modules checked out from the SCM.
     *
     * @deprecated as of 1.319
     *      See {@link #getWorkspace()} for a migration strategy.
     */
    public FilePath[] getModuleRoots() {
        AbstractBuild b = getBuildForDeprecatedMethods();
        return b != null ? b.getModuleRoots() : null;
    }

    public int getQuietPeriod() {
        return quietPeriod!=null ? quietPeriod : Hudson.getInstance().getQuietPeriod();
    }

    public int getScmCheckoutRetryCount() {
        return scmCheckoutRetryCount !=null ? scmCheckoutRetryCount : Hudson.getInstance().getScmCheckoutRetryCount();
    }

    // ugly name because of EL
    public boolean getHasCustomQuietPeriod() {
        return quietPeriod!=null;
    }

    /**
     * Sets the custom quiet period of this project, or revert to the global default if null is given.
     */
    public void setQuietPeriod(Integer seconds) throws IOException {
        this.quietPeriod = seconds;
        save();
    }

    public boolean hasCustomScmCheckoutRetryCount(){
        return scmCheckoutRetryCount != null;
    }

    @Override
    public boolean isBuildable() {
        return !isDisabled() && !isHoldOffBuildUntilSave();
    }

    /**
     * Used in <tt>sidepanel.jelly</tt> to decide whether to display
     * the config/delete/build links.
     */
    public boolean isConfigurable() {
        return true;
    }

    public boolean blockBuildWhenDownstreamBuilding() {
        return blockBuildWhenDownstreamBuilding;
    }

    public void setBlockBuildWhenDownstreamBuilding(boolean b) throws IOException {
        blockBuildWhenDownstreamBuilding = b;
        save();
    }

    public boolean blockBuildWhenUpstreamBuilding() {
        return blockBuildWhenUpstreamBuilding;
    }

    public void setBlockBuildWhenUpstreamBuilding(boolean b) throws IOException {
        blockBuildWhenUpstreamBuilding = b;
        save();
    }

    public boolean isDisabled() {
        return disabled;
    }

    /**
     * Validates the retry count Regex
     */
    public FormValidation doCheckRetryCount(@QueryParameter String value)throws IOException,ServletException{
        // retry count is optional so this is ok
        if(value == null || value.trim().equals(""))
            return FormValidation.ok();
        if (!value.matches("[0-9]*")) {
            return FormValidation.error("Invalid retry count");
        }
        return FormValidation.ok();
    }

    /**
     * Marks the build as disabled.
     */
    public void makeDisabled(boolean b) throws IOException {
        if(disabled==b)     return; // noop
        this.disabled = b;
        if(b)
            Hudson.getInstance().getQueue().cancel(this);
        save();
    }

    public void disable() throws IOException {
        makeDisabled(true);
    }

    public void enable() throws IOException {
        makeDisabled(false);
    }

    @Override
    public BallColor getIconColor() {
        if(isDisabled())
            return BallColor.DISABLED;
        else
            return super.getIconColor();
    }

    /**
     * effectively deprecated. Since using updateTransientActions correctly
     * under concurrent environment requires a lock that can too easily cause deadlocks.
     *
     * <p>
     * Override {@link #createTransientActions()} instead.
     */
    protected void updateTransientActions() {
        transientActions = createTransientActions();
    }

    protected List<Action> createTransientActions() {
        Vector<Action> ta = new Vector<Action>();

        for (JobProperty<? super P> p : properties)
            ta.addAll(p.getJobActions((P)this));

        for (TransientProjectActionFactory tpaf : TransientProjectActionFactory.all())
            ta.addAll(Util.fixNull(tpaf.createFor(this))); // be defensive against null
        return ta;
    }

    /**
     * Returns the live list of all {@link Publisher}s configured for this project.
     *
     * <p>
     * This method couldn't be called <tt>getPublishers()</tt> because existing methods
     * in sub-classes return different inconsistent types.
     */
    public abstract DescribableList<Publisher,Descriptor<Publisher>> getPublishersList();

    @Override
    public void addProperty(JobProperty<? super P> jobProp) throws IOException {
        super.addProperty(jobProp);
        updateTransientActions();
    }

    public List<ProminentProjectAction> getProminentActions() {
        List<Action> a = getActions();
        List<ProminentProjectAction> pa = new Vector<ProminentProjectAction>();
        for (Action action : a) {
            if(action instanceof ProminentProjectAction)
                pa.add((ProminentProjectAction) action);
        }
        return pa;
    }

    @Override
    public void doConfigSubmit( StaplerRequest req, StaplerResponse rsp ) throws IOException, ServletException, FormException {
        super.doConfigSubmit(req,rsp);

        updateTransientActions();

        Set<AbstractProject> upstream = Collections.emptySet();
        if(req.getParameter("pseudoUpstreamTrigger")!=null) {
            upstream = new HashSet<AbstractProject>(Items.fromNameList(req.getParameter("upstreamProjects"),AbstractProject.class));
        }

        // dependency setting might have been changed by the user, so rebuild.
        Hudson.getInstance().rebuildDependencyGraph();

        // reflect the submission of the pseudo 'upstream build trriger'.
        // this needs to be done after we release the lock on 'this',
        // or otherwise we could dead-lock

        for (AbstractProject<?,?> p : Hudson.getInstance().getAllItems(AbstractProject.class)) {
            // Don't consider child projects such as MatrixConfiguration:
            if (!p.isConfigurable()) continue;
            boolean isUpstream = upstream.contains(p);
            synchronized(p) {
                // does 'p' include us in its BuildTrigger? 
                DescribableList<Publisher,Descriptor<Publisher>> pl = p.getPublishersList();
                BuildTrigger trigger = pl.get(BuildTrigger.class);
                List<AbstractProject> newChildProjects = trigger == null ? new ArrayList<AbstractProject>():trigger.getChildProjects();
                if(isUpstream) {
                    if(!newChildProjects.contains(this))
                        newChildProjects.add(this);
                } else {
                    newChildProjects.remove(this);
                }

                if(newChildProjects.isEmpty()) {
                    pl.remove(BuildTrigger.class);
                } else {
                    // here, we just need to replace the old one with the new one,
                    // but there was a regression (we don't know when it started) that put multiple BuildTriggers
                    // into the list.
                    // for us not to lose the data, we need to merge them all.
                    List<BuildTrigger> existingList = pl.getAll(BuildTrigger.class);
                    BuildTrigger existing;
                    switch (existingList.size()) {
                    case 0:
                        existing = null;
                        break;
                    case 1:
                        existing = existingList.get(0);
                        break;
                    default:
                        pl.removeAll(BuildTrigger.class);
                        Set<AbstractProject> combinedChildren = new HashSet<AbstractProject>();
                        for (BuildTrigger bt : existingList)
                            combinedChildren.addAll(bt.getChildProjects());
                        existing = new BuildTrigger(new ArrayList<AbstractProject>(combinedChildren),existingList.get(0).getThreshold());
                        pl.add(existing);
                        break;
                    }

                    if(existing!=null && existing.hasSame(newChildProjects))
                        continue;   // no need to touch
                    pl.replace(new BuildTrigger(newChildProjects,
                        existing==null?Result.SUCCESS:existing.getThreshold()));
                }
            }
        }

        // notify the queue as the project might be now tied to different node
        Hudson.getInstance().getQueue().scheduleMaintenance();

        // this is to reflect the upstream build adjustments done above
        Hudson.getInstance().rebuildDependencyGraph();
    }

	/**
	 * @deprecated
	 *    Use {@link #scheduleBuild(Cause)}.  Since 1.283
	 */
    public boolean scheduleBuild() {
    	return scheduleBuild(new LegacyCodeCause());
    }

	/**
	 * @deprecated
	 *    Use {@link #scheduleBuild(int, Cause)}.  Since 1.283
	 */
    public boolean scheduleBuild(int quietPeriod) {
    	return scheduleBuild(quietPeriod, new LegacyCodeCause());
    }

    /**
     * Schedules a build of this project.
     *
     * @return
     *      true if the project is actually added to the queue.
     *      false if the queue contained it and therefore the add()
     *      was noop
     */
    public boolean scheduleBuild(Cause c) {
        return scheduleBuild(getQuietPeriod(), c);
    }

    public boolean scheduleBuild(int quietPeriod, Cause c) {
        return scheduleBuild(quietPeriod, c, new Action[0]);
    }

    /**
     * Schedules a build.
     *
     * Important: the actions should be persistable without outside references (e.g. don't store
     * references to this project). To provide parameters for a parameterized project, add a ParametersAction. If
     * no ParametersAction is provided for such a project, one will be created with the default parameter values.
     *
     * @param quietPeriod the quiet period to observer
     * @param c the cause for this build which should be recorded
     * @param actions a list of Actions that will be added to the build
     * @return whether the build was actually scheduled
     */
    public boolean scheduleBuild(int quietPeriod, Cause c, Action... actions) {
        return scheduleBuild2(quietPeriod,c,actions)!=null;
    }

    /**
     * Schedules a build of this project, and returns a {@link Future} object
     * to wait for the completion of the build.
     *
     * @param actions
     *      For the convenience of the caller, this array can contain null, and those will be silently ignored.
     */
    public Future<R> scheduleBuild2(int quietPeriod, Cause c, Action... actions) {
        return scheduleBuild2(quietPeriod, c, Arrays.asList(actions));
    }

    /**
     * Schedules a build of this project, and returns a {@link Future} object
     * to wait for the completion of the build.
     *
     * @param actions
     *      For the convenience of the caller, this collection can contain null, and those will be silently ignored.
     * @since 1.383
     */
    public Future<R> scheduleBuild2(int quietPeriod, Cause c, Collection<? extends Action> actions) {
        if (!isBuildable())
            return null;

        List<Action> queueActions = new ArrayList<Action>(actions);
        if (isParameterized() && Util.filter(queueActions, ParametersAction.class).isEmpty()) {
            queueActions.add(new ParametersAction(getDefaultParametersValues()));
        }

        if (c != null) {
            queueActions.add(new CauseAction(c));
        }

        WaitingItem i = Hudson.getInstance().getQueue().schedule(this, quietPeriod, queueActions);
        if(i!=null)
            return (Future)i.getFuture();
        return null;
    }

    private List<ParameterValue> getDefaultParametersValues() {
        ParametersDefinitionProperty paramDefProp = getProperty(ParametersDefinitionProperty.class);
        ArrayList<ParameterValue> defValues = new ArrayList<ParameterValue>();

        /*
         * This check is made ONLY if someone will call this method even if isParametrized() is false.
         */
        if(paramDefProp == null)
            return defValues;

        /* Scan for all parameter with an associated default values */
        for(ParameterDefinition paramDefinition : paramDefProp.getParameterDefinitions())
        {
           ParameterValue defaultValue  = paramDefinition.getDefaultParameterValue();

            if(defaultValue != null)
                defValues.add(defaultValue);
        }

        return defValues;
    }

    /**
     * Schedules a build, and returns a {@link Future} object
     * to wait for the completion of the build.
     *
     * <p>
     * Production code shouldn't be using this, but for tests this is very convenient, so this isn't marked
     * as deprecated.
     */
    public Future<R> scheduleBuild2(int quietPeriod) {
        return scheduleBuild2(quietPeriod, new LegacyCodeCause());
    }

    /**
     * Schedules a build of this project, and returns a {@link Future} object
     * to wait for the completion of the build.
     */
    public Future<R> scheduleBuild2(int quietPeriod, Cause c) {
        return scheduleBuild2(quietPeriod, c, new Action[0]);
    }

    /**
     * Schedules a polling of this project.
     */
    public boolean schedulePolling() {
        if(isDisabled())    return false;
        SCMTrigger scmt = getTrigger(SCMTrigger.class);
        if(scmt==null)      return false;
        scmt.run();
        return true;
    }

    /**
     * Returns true if the build is in the queue.
     */
    @Override
    public boolean isInQueue() {
        return Hudson.getInstance().getQueue().contains(this);
    }

    @Override
    public Queue.Item getQueueItem() {
        return Hudson.getInstance().getQueue().getItem(this);
    }

    /**
     * Gets the JDK that this project is configured with, or null.
     */
    public JDK getJDK() {
        return Hudson.getInstance().getJDK(jdk);
    }

    /**
     * Overwrites the JDK setting.
     */
    public void setJDK(JDK jdk) throws IOException {
        this.jdk = jdk.getName();
        save();
    }

    public BuildAuthorizationToken getAuthToken() {
        return authToken;
    }

    @Override
    public SortedMap<Integer, ? extends R> _getRuns() {
        return builds.getView();
    }

    @Override
    public void removeRun(R run) {
        this.builds.remove(run);
    }

    /**
     * Determines Class&lt;R>.
     */
    protected abstract Class<R> getBuildClass();

    // keep track of the previous time we started a build
    private transient long lastBuildStartTime;

    /**
     * Creates a new build of this project for immediate execution.
     */
    protected synchronized R newBuild() throws IOException {
    	// make sure we don't start two builds in the same second
    	// so the build directories will be different too
    	long timeSinceLast = System.currentTimeMillis() - lastBuildStartTime;
    	if (timeSinceLast < 1000) {
    		try {
				Thread.sleep(1000 - timeSinceLast);
			} catch (InterruptedException e) {
			}
    	}
    	lastBuildStartTime = System.currentTimeMillis();
        try {
            R lastBuild = getBuildClass().getConstructor(getClass()).newInstance(this);
            builds.put(lastBuild);
            return lastBuild;
        } catch (InstantiationException e) {
            throw new Error(e);
        } catch (IllegalAccessException e) {
            throw new Error(e);
        } catch (InvocationTargetException e) {
            throw handleInvocationTargetException(e);
        } catch (NoSuchMethodException e) {
            throw new Error(e);
        }
    }

    private IOException handleInvocationTargetException(InvocationTargetException e) {
        Throwable t = e.getTargetException();
        if(t instanceof Error)  throw (Error)t;
        if(t instanceof RuntimeException)   throw (RuntimeException)t;
        if(t instanceof IOException)    return (IOException)t;
        throw new Error(t);
    }

    /**
     * Loads an existing build record from disk.
     */
    protected R loadBuild(File dir) throws IOException {
        try {
            return getBuildClass().getConstructor(getClass(),File.class).newInstance(this,dir);
        } catch (InstantiationException e) {
            throw new Error(e);
        } catch (IllegalAccessException e) {
            throw new Error(e);
        } catch (InvocationTargetException e) {
            throw handleInvocationTargetException(e);
        } catch (NoSuchMethodException e) {
            throw new Error(e);
        }
    }

    /**
     * {@inheritDoc}
     *
     * <p>
     * Note that this method returns a read-only view of {@link Action}s.
     * {@link BuildStep}s and others who want to add a project action
     * should do so by implementing {@link BuildStep#getProjectActions(AbstractProject)}.
     *
     * @see TransientProjectActionFactory
     */
    @Override
    public synchronized List<Action> getActions() {
        // add all the transient actions, too
        List<Action> actions = new Vector<Action>(super.getActions());
        actions.addAll(transientActions);
        // return the read only list to cause a failure on plugins who try to add an action here
        return Collections.unmodifiableList(actions);
    }

    /**
     * Gets the {@link Node} where this project was last built on.
     *
     * @return
     *      null if no information is available (for example,
     *      if no build was done yet.)
     */
    public Node getLastBuiltOn() {
        // where was it built on?
        AbstractBuild b = getLastBuild();
        if(b==null)
            return null;
        else
            return b.getBuiltOn();
    }

    public Object getSameNodeConstraint() {
        return this; // in this way, any member that wants to run with the main guy can nominate the project itself 
    }

    public final Task getOwnerTask() {
        return this;
    }

    /**
     * {@inheritDoc}
     *
     * <p>
     * A project must be blocked if its own previous build is in progress,
     * or if the blockBuildWhenUpstreamBuilding option is true and an upstream
     * project is building, but derived classes can also check other conditions.
     */
    public boolean isBuildBlocked() {
        return getCauseOfBlockage()!=null;
    }

    public String getWhyBlocked() {
        CauseOfBlockage cb = getCauseOfBlockage();
        return cb!=null ? cb.getShortDescription() : null;
    }

    /**
     * Blocked because the previous build is already in progress.
     */
    public static class BecauseOfBuildInProgress extends CauseOfBlockage {
        private final AbstractBuild<?,?> build;

        public BecauseOfBuildInProgress(AbstractBuild<?, ?> build) {
            this.build = build;
        }

        @Override
        public String getShortDescription() {
            Executor e = build.getExecutor();
            String eta = "";
            if (e != null)
                eta = Messages.AbstractProject_ETA(e.getEstimatedRemainingTime());
            int lbn = build.getNumber();
            return Messages.AbstractProject_BuildInProgress(lbn, eta);
        }
    }

    /**
     * Because the downstream build is in progress, and we are configured to wait for that.
     */
    public static class BecauseOfDownstreamBuildInProgress extends CauseOfBlockage {
        //TODO: review and check whether we can do it private
        public final AbstractProject<?,?> up;

        public AbstractProject getUp() {
            return up;
        }

        public BecauseOfDownstreamBuildInProgress(AbstractProject<?,?> up) {
            this.up = up;
        }

        @Override
        public String getShortDescription() {
            return Messages.AbstractProject_DownstreamBuildInProgress(up.getName());
        }
    }

    /**
     * Because the upstream build is in progress, and we are configured to wait for that.
     */
    public static class BecauseOfUpstreamBuildInProgress extends CauseOfBlockage {
        //TODO: review and check whether we can do it private
        public final AbstractProject<?,?> up;

        public BecauseOfUpstreamBuildInProgress(AbstractProject<?,?> up) {
            this.up = up;
        }

        public AbstractProject getUp() {
            return up;
        }

        @Override
        public String getShortDescription() {
            return Messages.AbstractProject_UpstreamBuildInProgress(up.getName());
        }
    }

    public CauseOfBlockage getCauseOfBlockage() {
        if (isBuilding() && !isConcurrentBuild())
            return new BecauseOfBuildInProgress(getLastBuild());
        if (blockBuildWhenDownstreamBuilding()) {
            AbstractProject<?,?> bup = getBuildingDownstream();
            if (bup!=null)
                return new BecauseOfDownstreamBuildInProgress(bup);
        } else if (blockBuildWhenUpstreamBuilding()) {
            AbstractProject<?,?> bup = getBuildingUpstream();
            if (bup!=null)
                return new BecauseOfUpstreamBuildInProgress(bup);
        }
        return null;
    }

    /**
     * Returns the project if any of the downstream project (or itself) is either
     * building or is in the queue.
     * <p>
     * This means eventually there will be an automatic triggering of
     * the given project (provided that all builds went smoothly.)
     */
    protected AbstractProject getBuildingDownstream() {
    	DependencyGraph graph = Hudson.getInstance().getDependencyGraph();
        Set<AbstractProject> tups = graph.getTransitiveDownstream(this);
        tups.add(this);
        for (AbstractProject tup : tups) {
            if(tup!=this && (tup.isBuilding() || tup.isInQueue()))
                return tup;
        }
        return null;
    }

    /**
     * Returns the project if any of the upstream project (or itself) is either
     * building or is in the queue.
     * <p>
     * This means eventually there will be an automatic triggering of
     * the given project (provided that all builds went smoothly.)
     */
    protected AbstractProject getBuildingUpstream() {
    	DependencyGraph graph = Hudson.getInstance().getDependencyGraph();
        Set<AbstractProject> tups = graph.getTransitiveUpstream(this);
        tups.add(this);
        for (AbstractProject tup : tups) {
            if(tup!=this && (tup.isBuilding() || tup.isInQueue()))
                return tup;
        }
        return null;
    }

    public List<SubTask> getSubTasks() {
        List<SubTask> r = new ArrayList<SubTask>();
        r.add(this);
        for (SubTaskContributor euc : SubTaskContributor.all())
            r.addAll(euc.forProject(this));
        for (JobProperty<? super P> p : properties)
            r.addAll(p.getSubTasks());
        return r;
    }

    public R createExecutable() throws IOException {
        if(isDisabled())    return null;
        return newBuild();
    }

    public void checkAbortPermission() {
        checkPermission(AbstractProject.ABORT);
    }

    public boolean hasAbortPermission() {
        return hasPermission(AbstractProject.ABORT);
    }

    /**
     * Gets the {@link Resource} that represents the workspace of this project.
     * Useful for locking and mutual exclusion control.
     *
     * @deprecated as of 1.319
     *      Projects no longer have a fixed workspace, ands builds will find an available workspace via
     *      {@link WorkspaceList} for each build (furthermore, that happens after a build is started.)
     *      So a {@link Resource} representation for a workspace at the project level no longer makes sense.
     *
     *      <p>
     *      If you need to lock a workspace while you do some computation, see the source code of
     *      {@link #pollSCMChanges(TaskListener)} for how to obtain a lock of a workspace through {@link WorkspaceList}.
     */
    public Resource getWorkspaceResource() {
        return new Resource(getFullDisplayName()+" workspace");
    }

    /**
     * List of necessary resources to perform the build of this project.
     */
    public ResourceList getResourceList() {
        final Set<ResourceActivity> resourceActivities = getResourceActivities();
        final List<ResourceList> resourceLists = new ArrayList<ResourceList>(1 + resourceActivities.size());
        for (ResourceActivity activity : resourceActivities) {
            if (activity != this && activity != null) {
                // defensive infinite recursion and null check
                resourceLists.add(activity.getResourceList());
            }
        }
        return ResourceList.union(resourceLists);
    }

    /**
     * Set of child resource activities of the build of this project (override in child projects).
     * @return The set of child resource activities of the build of this project.
     */
    protected Set<ResourceActivity> getResourceActivities() {
        return Collections.emptySet();
    }

    public boolean checkout(AbstractBuild build, Launcher launcher, BuildListener listener, File changelogFile) throws IOException, InterruptedException {
        SCM scm = getScm();
        if(scm==null)
            return true;    // no SCM

        FilePath workspace = build.getWorkspace();
        workspace.mkdirs();

        boolean r = scm.checkout(build, launcher, workspace, listener, changelogFile);
        calcPollingBaseline(build, launcher, listener);
        return r;
    }

    /**
     * Pushes the baseline up to the newly checked out revision.
     */
    private void calcPollingBaseline(AbstractBuild build, Launcher launcher, TaskListener listener) throws IOException, InterruptedException {
        SCMRevisionState baseline = build.getAction(SCMRevisionState.class);
        if (baseline==null) {
            try {
                baseline = getScm()._calcRevisionsFromBuild(build, launcher, listener);
            } catch (AbstractMethodError e) {
                baseline = SCMRevisionState.NONE; // pre-1.345 SCM implementations, which doesn't use the baseline in polling
            }
            if (baseline!=null)
                build.addAction(baseline);
        }
        pollingBaseline = baseline;
    }

    /**
     * For reasons I don't understand, if I inline this method, AbstractMethodError escapes try/catch block.
     */
    private SCMRevisionState safeCalcRevisionsFromBuild(AbstractBuild build, Launcher launcher, TaskListener listener) throws IOException, InterruptedException {
        return getScm()._calcRevisionsFromBuild(build, launcher, listener);
    }

    /**
     * Checks if there's any update in SCM, and returns true if any is found.
     *
     * @deprecated as of 1.346
     *      Use {@link #poll(TaskListener)} instead.
     */
    public boolean pollSCMChanges( TaskListener listener ) {
        return poll(listener).hasChanges();
    }

    /**
     * Checks if there's any update in SCM, and returns true if any is found.
     *
     * <p>
     * The implementation is responsible for ensuring mutual exclusion between polling and builds
     * if necessary.
     *
     * @since 1.345
     */
    public PollingResult poll( TaskListener listener ) {
        SCM scm = getScm();
        if (scm==null) {
            listener.getLogger().println(Messages.AbstractProject_NoSCM());
            return NO_CHANGES;
        }
        if (isDisabled()) {
            listener.getLogger().println(Messages.AbstractProject_Disabled());
            return NO_CHANGES;
        }

        R lb = getLastBuild();
        if (lb==null) {
            listener.getLogger().println(Messages.AbstractProject_NoBuilds());
            return isInQueue() ? NO_CHANGES : BUILD_NOW;
        }

        if (pollingBaseline==null) {
            R success = getLastSuccessfulBuild(); // if we have a persisted baseline, we'll find it by this
            for (R r=lb; r!=null; r=r.getPreviousBuild()) {
                SCMRevisionState s = r.getAction(SCMRevisionState.class);
                if (s!=null) {
                    pollingBaseline = s;
                    break;
                }
                if (r==success) break;  // searched far enough
            }
            // NOTE-NO-BASELINE:
            // if we don't have baseline yet, it means the data is built by old Hudson that doesn't set the baseline
            // as action, so we need to compute it. This happens later.
        }

        try {
            if (scm.requiresWorkspaceForPolling()) {
                // lock the workspace of the last build
                FilePath ws=lb.getWorkspace();

                if (ws==null || !ws.exists()) {
                    // workspace offline. build now, or nothing will ever be built
                    Label label = getAssignedLabel();
                    if (label != null && label.isSelfLabel()) {
                        // if the build is fixed on a node, then attempting a build will do us
                        // no good. We should just wait for the slave to come back.
                        listener.getLogger().println(Messages.AbstractProject_NoWorkspace());
                        return NO_CHANGES;
                    }
                    listener.getLogger().println( ws==null
                        ? Messages.AbstractProject_WorkspaceOffline()
                        : Messages.AbstractProject_NoWorkspace());
                    if (isInQueue()) {
                        listener.getLogger().println(Messages.AbstractProject_AwaitingBuildForWorkspace());
                        return NO_CHANGES;
                    } else {
                        listener.getLogger().println(Messages.AbstractProject_NewBuildForWorkspace());
                        return BUILD_NOW;
                    }
                } else {
                    WorkspaceList l = lb.getBuiltOn().toComputer().getWorkspaceList();
                    // if doing non-concurrent build, acquire a workspace in a way that causes builds to block for this workspace.
                    // this prevents multiple workspaces of the same job --- the behavior of Hudson < 1.319.
                    //
                    // OTOH, if a concurrent build is chosen, the user is willing to create a multiple workspace,
                    // so better throughput is achieved over time (modulo the initial cost of creating that many workspaces)
                    // by having multiple workspaces
                    WorkspaceList.Lease lease = l.acquire(ws, !concurrentBuild);
                    Launcher launcher = ws.createLauncher(listener);
                    try {
                        LOGGER.fine("Polling SCM changes of " + getName());
                        if (pollingBaseline==null) // see NOTE-NO-BASELINE above
                            calcPollingBaseline(lb,launcher,listener);
                        PollingResult r = scm.poll(this, launcher, ws, listener, pollingBaseline);
                        pollingBaseline = r.remote;
                        return r;
                    } finally {
                        lease.release();
                    }
                }
            } else {
                // polling without workspace
                LOGGER.fine("Polling SCM changes of " + getName());

                if (pollingBaseline==null) // see NOTE-NO-BASELINE above
                    calcPollingBaseline(lb,null,listener);
                PollingResult r = scm.poll(this, null, null, listener, pollingBaseline);
                pollingBaseline = r.remote;
                return r;
            }
        } catch (AbortException e) {
            listener.getLogger().println(e.getMessage());
            listener.fatalError(Messages.AbstractProject_Aborted());
            LOGGER.log(Level.FINE, "Polling "+this+" aborted",e);
            return NO_CHANGES;
        } catch (IOException e) {
            e.printStackTrace(listener.fatalError(e.getMessage()));
            return NO_CHANGES;
        } catch (InterruptedException e) {
            e.printStackTrace(listener.fatalError(Messages.AbstractProject_PollingABorted()));
            return NO_CHANGES;
        }
    }

    /**
     * Returns true if this user has made a commit to this project.
     *
     * @since 1.191
     */
    public boolean hasParticipant(User user) {
        for( R build = getLastBuild(); build!=null; build=build.getPreviousBuild())
            if(build.hasParticipant(user))
                return true;
        return false;
    }

    @Exported
    public SCM getScm() {
        return scm;
    }

    public void setScm(SCM scm) throws IOException {
        this.scm = scm;
        save();
    }

    /**
     * Adds a new {@link Trigger} to this {@link Project} if not active yet.
     */
    public void addTrigger(Trigger<?> trigger) throws IOException {
        addToList(trigger, triggers);
    }

    public void removeTrigger(TriggerDescriptor trigger) throws IOException {
        removeFromList(trigger, triggers);
    }

    protected final synchronized <T extends Describable<T>>
    void addToList( T item, List<T> collection ) throws IOException {
        for( int i=0; i<collection.size(); i++ ) {
            if(collection.get(i).getDescriptor()==item.getDescriptor()) {
                // replace
                collection.set(i,item);
                save();
                return;
            }
        }
        // add
        collection.add(item);
        save();
        updateTransientActions();
    }

    protected final synchronized <T extends Describable<T>>
    void removeFromList(Descriptor<T> item, List<T> collection) throws IOException {
        for( int i=0; i< collection.size(); i++ ) {
            if(collection.get(i).getDescriptor()==item) {
                // found it
                collection.remove(i);
                save();
                updateTransientActions();
                return;
            }
        }
    }

    public synchronized Map<TriggerDescriptor,Trigger> getTriggers() {
        return (Map)Descriptor.toMap(triggers);
    }

    /**
     * Gets the specific trigger, or null if the propert is not configured for this job.
     */
    public <T extends Trigger> T getTrigger(Class<T> clazz) {
        for (Trigger p : triggers) {
            if(clazz.isInstance(p))
                return clazz.cast(p);
        }
        return null;
    }

//
//
// fingerprint related
//
//
    /**
     * True if the builds of this project produces {@link Fingerprint} records.
     */
    public abstract boolean isFingerprintConfigured();

    /**
     * Gets the other {@link AbstractProject}s that should be built
     * when a build of this project is completed.
     */
    @Exported
    public final List<AbstractProject> getDownstreamProjects() {
        return Hudson.getInstance().getDependencyGraph().getDownstream(this);
    }

    @Exported
    public final List<AbstractProject> getUpstreamProjects() {
        return Hudson.getInstance().getDependencyGraph().getUpstream(this);
    }

    /**
     * Returns only those upstream projects that defines {@link BuildTrigger} to this project.
     * This is a subset of {@link #getUpstreamProjects()}
     *
     * @return A List of upstream projects that has a {@link BuildTrigger} to this project.
     */
    public final List<AbstractProject> getBuildTriggerUpstreamProjects() {
        ArrayList<AbstractProject> result = new ArrayList<AbstractProject>();
        for (AbstractProject<?,?> ap : getUpstreamProjects()) {
            BuildTrigger buildTrigger = ap.getPublishersList().get(BuildTrigger.class);
            if (buildTrigger != null)
                if (buildTrigger.getChildProjects().contains(this))
                    result.add(ap);
        }
        return result;
    }

    /**
     * Gets all the upstream projects including transitive upstream projects.
     *
     * @since 1.138
     */
    public final Set<AbstractProject> getTransitiveUpstreamProjects() {
        return Hudson.getInstance().getDependencyGraph().getTransitiveUpstream(this);
    }

    /**
     * Gets all the downstream projects including transitive downstream projects.
     *
     * @since 1.138
     */
    public final Set<AbstractProject> getTransitiveDownstreamProjects() {
        return Hudson.getInstance().getDependencyGraph().getTransitiveDownstream(this);
    }

    /**
     * Gets the dependency relationship map between this project (as the source)
     * and that project (as the sink.)
     *
     * @return
     *      can be empty but not null. build number of this project to the build
     *      numbers of that project.
     */
    public SortedMap<Integer, RangeSet> getRelationship(AbstractProject that) {
        TreeMap<Integer,RangeSet> r = new TreeMap<Integer,RangeSet>(REVERSE_INTEGER_COMPARATOR);

        checkAndRecord(that, r, this.getBuilds());
        // checkAndRecord(that, r, that.getBuilds());

        return r;
    }

    /**
     * Helper method for getDownstreamRelationship.
     *
     * For each given build, find the build number range of the given project and put that into the map.
     */
    private void checkAndRecord(AbstractProject that, TreeMap<Integer, RangeSet> r, Collection<R> builds) {
        for (R build : builds) {
            RangeSet rs = build.getDownstreamRelationship(that);
            if(rs==null || rs.isEmpty())
                continue;

            int n = build.getNumber();

            RangeSet value = r.get(n);
            if(value==null)
                r.put(n,rs);
            else
                value.add(rs);
        }
    }

    /**
     * Builds the dependency graph.
     * @see DependencyGraph
     */
    protected abstract void buildDependencyGraph(DependencyGraph graph);

    @Override
    protected SearchIndexBuilder makeSearchIndex() {
        SearchIndexBuilder sib = super.makeSearchIndex();
        if(isBuildable() && hasPermission(Hudson.ADMINISTER))
            sib.add("build","build");
        return sib;
    }

    @Override
    protected HistoryWidget createHistoryWidget() {
        return new BuildHistoryWidget<R>(this,getBuilds(),HISTORY_ADAPTER);
    }

    public boolean isParameterized() {
        return getProperty(ParametersDefinitionProperty.class) != null;
    }

//
//
// actions
//
//
    /**
     * Schedules a new build command.
     */
    public void doBuild( StaplerRequest req, StaplerResponse rsp ) throws IOException, ServletException {
        BuildAuthorizationToken.checkPermission(this, authToken, req, rsp);

        // if a build is parameterized, let that take over
        ParametersDefinitionProperty pp = getProperty(ParametersDefinitionProperty.class);
        if (pp != null) {
            pp._doBuild(req,rsp);
            return;
        }

        if (!isBuildable())
            throw HttpResponses.error(SC_INTERNAL_SERVER_ERROR,new IOException(getFullName()+" is not buildable"));

        Hudson.getInstance().getQueue().schedule(this, getDelay(req), getBuildCause(req));
        rsp.forwardToPreviousPage(req);
    }

    /**
     * Computes the build cause, using RemoteCause or UserCause as appropriate.
     */
    /*package*/ CauseAction getBuildCause(StaplerRequest req) {
        Cause cause;
        if (authToken != null && authToken.getToken() != null && req.getParameter("token") != null) {
            // Optional additional cause text when starting via token
            String causeText = req.getParameter("cause");
            cause = new RemoteCause(req.getRemoteAddr(), causeText);
        } else {
            cause = new UserCause();
        }
        return new CauseAction(cause);
    }

    /**
     * Computes the delay by taking the default value and the override in the request parameter into the account.
     */
    public int getDelay(StaplerRequest req) throws ServletException {
        String delay = req.getParameter("delay");
        if (delay==null)    return getQuietPeriod();

        try {
            // TODO: more unit handling
            if(delay.endsWith("sec"))   delay=delay.substring(0,delay.length()-3);
            if(delay.endsWith("secs"))  delay=delay.substring(0,delay.length()-4);
            return Integer.parseInt(delay);
        } catch (NumberFormatException e) {
            throw new ServletException("Invalid delay parameter value: "+delay);
        }
    }

    /**
     * Supports build trigger with parameters via an HTTP GET or POST.
     * Currently only String parameters are supported.
     */
    public void doBuildWithParameters(StaplerRequest req, StaplerResponse rsp) throws IOException, ServletException {
        BuildAuthorizationToken.checkPermission(this, authToken, req, rsp);

        ParametersDefinitionProperty pp = getProperty(ParametersDefinitionProperty.class);
        if (pp != null) {
            pp.buildWithParameters(req,rsp);
        } else {
        	throw new IllegalStateException("This build is not parameterized!");
        }

    }

    /**
     * Schedules a new SCM polling command.
     */
    public void doPolling( StaplerRequest req, StaplerResponse rsp ) throws IOException, ServletException {
        BuildAuthorizationToken.checkPermission(this, authToken, req, rsp);
        schedulePolling();
        rsp.forwardToPreviousPage(req);
    }

    /**
     * Cancels a scheduled build.
     */
    public void doCancelQueue( StaplerRequest req, StaplerResponse rsp ) throws IOException, ServletException {
        checkPermission(BUILD);

        Hudson.getInstance().getQueue().cancel(this);
        rsp.forwardToPreviousPage(req);
    }

    @Override
    protected void submit(StaplerRequest req, StaplerResponse rsp) throws IOException, ServletException, FormException {
        super.submit(req,rsp);

        makeDisabled(req.getParameter("disable")!=null);
        setTemplateName(Util.fixEmptyAndTrim(req.getParameter("templateName")));
        jdk = req.getParameter("jdk");
        if(req.getParameter("hasCustomQuietPeriod")!=null) {
            quietPeriod = Integer.parseInt(req.getParameter("quiet_period"));
        } else {
            quietPeriod = null;
        }
        if(req.getParameter("hasCustomScmCheckoutRetryCount")!=null) {
            scmCheckoutRetryCount = Integer.parseInt(req.getParameter("scmCheckoutRetryCount"));
        } else {
            scmCheckoutRetryCount = null;
        }
        blockBuildWhenDownstreamBuilding = req.getParameter("blockBuildWhenDownstreamBuilding")!=null;
        blockBuildWhenUpstreamBuilding = req.getParameter("blockBuildWhenUpstreamBuilding")!=null;

        if (req.getParameter("hasSlaveAffinity") != null) {
            // New logic for handling whether this choice came from the dropdown or textfield.
            if ("basic".equals(req.getParameter("affinityChooser"))) {
                assignedNode = Util.fixEmptyAndTrim(req.getParameter("slave"));
                advancedAffinityChooser = false;
            } else {
                assignedNode = Util.fixEmptyAndTrim(req.getParameter("_.assignedLabelString"));
                advancedAffinityChooser = true;
            }
        } else {
            assignedNode = null;
            advancedAffinityChooser = false;
        }

        cleanWorkspaceRequired = null != req.getParameter("cleanWorkspaceRequired");

        canRoam = assignedNode==null;

        concurrentBuild = req.getSubmittedForm().has("concurrentBuild");

        authToken = BuildAuthorizationToken.create(req);

        setScm(SCMS.parseSCM(req,this));

        for (Trigger t : triggers)
            t.stop();
        triggers = buildDescribable(req, Trigger.for_(this));
        for (Trigger t : triggers)
            t.start(this,true);
    }

    /**
     * @deprecated
     *      As of 1.261. Use {@link #buildDescribable(StaplerRequest, List)} instead.
     */
    protected final <T extends Describable<T>> List<T> buildDescribable(StaplerRequest req, List<? extends Descriptor<T>> descriptors, String prefix) throws FormException, ServletException {
        return buildDescribable(req,descriptors);
    }

    protected final <T extends Describable<T>> List<T> buildDescribable(StaplerRequest req, List<? extends Descriptor<T>> descriptors)
        throws FormException, ServletException {

        JSONObject data = req.getSubmittedForm();
        List<T> r = new Vector<T>();
        for (Descriptor<T> d : descriptors) {
            String safeName = d.getJsonSafeClassName();
            if (req.getParameter(safeName) != null) {
                T instance = d.newInstance(req, data.getJSONObject(safeName));
                r.add(instance);
            }
        }
        return r;
    }

    /**
     * Serves the workspace files.
     */
    public DirectoryBrowserSupport doWs( StaplerRequest req, StaplerResponse rsp ) throws IOException, ServletException, InterruptedException {
        checkPermission(AbstractProject.WORKSPACE);
        FilePath ws = getSomeWorkspace();
        if ((ws == null) || (!ws.exists())) {
            // if there's no workspace, report a nice error message
            rsp.setStatus(HttpServletResponse.SC_NOT_FOUND);
            req.getView(this,"noWorkspace.jelly").forward(req,rsp);
            return null;
        } else {
            return new DirectoryBrowserSupport(this, ws, getDisplayName()+" workspace", "folder.gif", true);
        }
    }

    /**
     * Wipes out the workspace.
     */
    public HttpResponse doDoWipeOutWorkspace() throws IOException, ServletException, InterruptedException {
        checkPermission(Functions.isWipeOutPermissionEnabled() ? WIPEOUT : BUILD);
        if (cleanWorkspace()){
            return new HttpRedirect(".");
        }else{
            return new ForwardToView(this,"wipeOutWorkspaceBlocked.jelly");
        }
    }

    public boolean cleanWorkspace() throws IOException, InterruptedException{
        checkPermission(BUILD);
        R b = getSomeBuildWithWorkspace();
        FilePath ws = b != null ? b.getWorkspace() : null;
        if (ws != null && getScm().processWorkspaceBeforeDeletion(this, ws, b.getBuiltOn())) {
            ws.deleteRecursive();
            return true;
        } else{
            // If we get here, that means the SCM blocked the workspace deletion.
            return false;
        }
    }

    @CLIMethod(name="disable-job")
    public HttpResponse doDisable() throws IOException, ServletException {
        requirePOST();
        checkPermission(CONFIGURE);
        makeDisabled(true);
        return new HttpRedirect(".");
    }

    @CLIMethod(name="enable-job")
    public HttpResponse doEnable() throws IOException, ServletException {
        requirePOST();
        checkPermission(CONFIGURE);
        makeDisabled(false);
        return new HttpRedirect(".");
    }

    /**
     * RSS feed for changes in this project.
     */
    public void doRssChangelog(  StaplerRequest req, StaplerResponse rsp  ) throws IOException, ServletException {
        class FeedItem {
            ChangeLogSet.Entry e;
            int idx;

            public FeedItem(Entry e, int idx) {
                this.e = e;
                this.idx = idx;
            }

            AbstractBuild<?,?> getBuild() {
                return e.getParent().build;
            }
        }

        List<FeedItem> entries = new ArrayList<FeedItem>();

        for(R r=getLastBuild(); r!=null; r=r.getPreviousBuild()) {
            int idx=0;
            for( ChangeLogSet.Entry e : r.getChangeSet())
                entries.add(new FeedItem(e,idx++));
        }

        RSS.forwardToRss(
            getDisplayName()+' '+getScm().getDescriptor().getDisplayName()+" changes",
            getUrl()+"changes",
            entries, new FeedAdapter<FeedItem>() {
                public String getEntryTitle(FeedItem item) {
                    return "#"+item.getBuild().number+' '+item.e.getMsg()+" ("+item.e.getAuthor()+")";
                }

                public String getEntryUrl(FeedItem item) {
                    return item.getBuild().getUrl()+"changes#detail"+item.idx;
                }

                public String getEntryID(FeedItem item) {
                    return getEntryUrl(item);
                }

                public String getEntryDescription(FeedItem item) {
                    StringBuilder buf = new StringBuilder();
                    for(String path : item.e.getAffectedPaths())
                        buf.append(path).append('\n');
                    return buf.toString();
                }

                public Calendar getEntryTimestamp(FeedItem item) {
                    return item.getBuild().getTimestamp();
                }

                public String getEntryAuthor(FeedItem entry) {
                    return Mailer.descriptor().getAdminAddress();
                }
            },
            req, rsp );
    }

    /**
     * {@link AbstractProject} subtypes should implement this base class as a descriptor.
     *
     * @since 1.294
     */
    public static abstract class AbstractProjectDescriptor extends TopLevelItemDescriptor {
        /**
         * {@link AbstractProject} subtypes can override this method to veto some {@link Descriptor}s
         * from showing up on their configuration screen. This is often useful when you are building
         * a workflow/company specific project type, where you want to limit the number of choices
         * given to the users.
         *
         * <p>
         * Some {@link Descriptor}s define their own schemes for controlling applicability
         * (such as {@link BuildStepDescriptor#isApplicable(Class)}),
         * This method works like AND in conjunction with them;
         * Both this method and that method need to return true in order for a given {@link Descriptor}
         * to show up for the given {@link Project}.
         *
         * <p>
         * The default implementation returns true for everything.
         *
         * @see BuildStepDescriptor#isApplicable(Class)
         * @see BuildWrapperDescriptor#isApplicable(AbstractProject)
         * @see TriggerDescriptor#isApplicable(Item)
         */
        @Override
        public boolean isApplicable(Descriptor descriptor) {
            return true;
        }

        public FormValidation doCheckAssignedLabelString(@QueryParameter String value) {
            if (Util.fixEmpty(value)==null)
                return FormValidation.ok(); // nothing typed yet
            try {
                Label.parseExpression(value);
            } catch (ANTLRException e) {
                return FormValidation.error(e,
                        Messages.AbstractProject_AssignedLabelString_InvalidBooleanExpression(e.getMessage()));
            }
            // TODO: if there's an atom in the expression that is empty, report it
            if (Hudson.getInstance().getLabel(value).isEmpty())
                return FormValidation.warning(Messages.AbstractProject_AssignedLabelString_NoMatch());
            return FormValidation.ok();
        }

       public AutoCompletionCandidates doAutoCompleteAssignedLabelString(@QueryParameter String value) {
            AutoCompletionCandidates c = new AutoCompletionCandidates();
            Set<Label> labels = Hudson.getInstance().getLabels();
            List<String> queries = new AutoCompleteSeeder(value).getSeeds();

            for (String term : queries) {
                for (Label l : labels) {
                    if (l.getName().startsWith(term)) {
                        c.add(l.getName());
                    }
                }
            }
            return c;
        }
    }

    /**
     * Finds a {@link AbstractProject} that has the name closest to the given name.
     */
    public static AbstractProject findNearest(String name) {
        List<AbstractProject> projects = Hudson.getInstance().getItems(AbstractProject.class);
        String[] names = new String[projects.size()];
        for( int i=0; i<projects.size(); i++ )
            names[i] = projects.get(i).getName();

        String nearest = EditDistance.findNearest(name, names);
        return (AbstractProject)Hudson.getInstance().getItem(nearest);
    }

    private static final Comparator<Integer> REVERSE_INTEGER_COMPARATOR = new Comparator<Integer>() {
        public int compare(Integer o1, Integer o2) {
            return o2-o1;
        }
    };

    private static final Logger LOGGER = Logger.getLogger(AbstractProject.class.getName());

    /**
     * Permission to abort a build. For now, let's make it the same as {@link #BUILD}
     */
    public static final Permission ABORT = BUILD;

    /**
     * Used for CLI binding.
     */
    @CLIResolver
    public static AbstractProject resolveForCLI(
            @Argument(required=true,metaVar="NAME",usage="Job name") String name) throws CmdLineException {
        AbstractProject item = Hudson.getInstance().getItemByFullName(name, AbstractProject.class);
        if (item==null)
            throw new CmdLineException(null,Messages.AbstractItem_NoSuchJobExists(name,AbstractProject.findNearest(name).getFullName()));
        return item;
    }

    /**
     * Returns template name.
     *
     * @return template name.
     */
    public String getTemplateName() {
        return templateName;
    }

    /**
     * Sets template name.
     *
     * @param templateName template name.
     */
    public void setTemplateName(String templateName) {
        this.templateName = templateName;
        this.template = Functions.getItemByName(Hudson.getInstance().getAllItems(this.getClass()), templateName);
    }

    /**
     * Returns selected template.
     *
     * @return template.
     */
<<<<<<< HEAD
    public AbstractProject getTemplate() {
        return template;
=======
    @SuppressWarnings({"unchecked"})
    public P getTemplate() {
        if (null == template) {
            template = Hudson.getInstance().getTemplate(this.getClass(),templateName);
        }
        return (P)template;
    }

    /**
     * Checks whether current project is inherited from other project.
     * @return boolean.
     */
    protected boolean hasParentTemplate() {
        return null != getTemplate();
>>>>>>> e1b2e6dc
    }
}<|MERGE_RESOLUTION|>--- conflicted
+++ resolved
@@ -227,7 +227,7 @@
     /**
      * Selected template for this project.
      */
-    private transient AbstractProject template;
+    private transient P template;
 
     /**
      * {@link Action}s contributed from subsidiary objects associated with
@@ -273,7 +273,8 @@
     public void onLoad(ItemGroup<? extends Item> parent, String name) throws IOException {
         super.onLoad(parent, name);
 
-        template = Functions.getItemByName(Hudson.getInstance().getAllItems(this.getClass()), templateName);
+        //TODO fix it
+        template = (P) Functions.getItemByName(Hudson.getInstance().getAllItems(this.getClass()), templateName);
 
         this.builds = new RunMap<R>();
         this.builds.load(this, new Constructor<R>() {
@@ -1983,7 +1984,8 @@
      */
     public void setTemplateName(String templateName) {
         this.templateName = templateName;
-        this.template = Functions.getItemByName(Hudson.getInstance().getAllItems(this.getClass()), templateName);
+        //TODO fix it
+        this.template = (P)Functions.getItemByName(Hudson.getInstance().getAllItems(this.getClass()), templateName);
     }
 
     /**
@@ -1991,16 +1993,9 @@
      *
      * @return template.
      */
-<<<<<<< HEAD
-    public AbstractProject getTemplate() {
-        return template;
-=======
     @SuppressWarnings({"unchecked"})
     public P getTemplate() {
-        if (null == template) {
-            template = Hudson.getInstance().getTemplate(this.getClass(),templateName);
-        }
-        return (P)template;
+        return template;
     }
 
     /**
@@ -2009,6 +2004,5 @@
      */
     protected boolean hasParentTemplate() {
         return null != getTemplate();
->>>>>>> e1b2e6dc
     }
 }