/*
 * The MIT License
 *
 * Copyright (c) 2004-2011, Oracle Corporation, Inc., Nikita Levyankov
 *
 * Permission is hereby granted, free of charge, to any person obtaining a copy
 * of this software and associated documentation files (the "Software"), to deal
 * in the Software without restriction, including without limitation the rights
 * to use, copy, modify, merge, publish, distribute, sublicense, and/or sell
 * copies of the Software, and to permit persons to whom the Software is
 * furnished to do so, subject to the following conditions:
 *
 * The above copyright notice and this permission notice shall be included in
 * all copies or substantial portions of the Software.
 *
 * THE SOFTWARE IS PROVIDED "AS IS", WITHOUT WARRANTY OF ANY KIND, EXPRESS OR
 * IMPLIED, INCLUDING BUT NOT LIMITED TO THE WARRANTIES OF MERCHANTABILITY,
 * FITNESS FOR A PARTICULAR PURPOSE AND NONINFRINGEMENT. IN NO EVENT SHALL THE
 * AUTHORS OR COPYRIGHT HOLDERS BE LIABLE FOR ANY CLAIM, DAMAGES OR OTHER
 * LIABILITY, WHETHER IN AN ACTION OF CONTRACT, TORT OR OTHERWISE, ARISING FROM,
 * OUT OF OR IN CONNECTION WITH THE SOFTWARE OR THE USE OR OTHER DEALINGS IN
 * THE SOFTWARE.
 */
package org.hudsonci.model.project.property;

import hudson.FilePath;
import hudson.Launcher;
import hudson.matrix.Axis;
import hudson.matrix.AxisList;
import hudson.model.AbstractBuild;
import hudson.model.AbstractProject;
import hudson.model.BuildListener;
import hudson.model.FreeStyleProjectMock;
<<<<<<< HEAD
import hudson.model.TaskListener;
import hudson.scm.ChangeLogParser;
import hudson.scm.NullSCM;
import hudson.scm.PollingResult;
import hudson.scm.SCM;
import hudson.scm.SCMRevisionState;
=======
import hudson.tasks.JavadocArchiver;
>>>>>>> 42ff7387
import hudson.tasks.LogRotator;
import hudson.tasks.Shell;
import hudson.util.DescribableList;
import java.io.File;
import java.io.IOException;
import org.junit.Before;
import org.junit.Test;

import static junit.framework.Assert.assertEquals;
import static junit.framework.Assert.assertFalse;
import static junit.framework.Assert.assertNotNull;
import static junit.framework.Assert.assertNull;
import static junit.framework.Assert.assertTrue;
import static junit.framework.Assert.fail;

/**
 * Contains test-cases for IProjectProperty and its' implementations.
 * <p/>
 * Date: 9/27/11
 *
 * @author Nikita Levyankov
 */
@SuppressWarnings("unchecked")
public class ProjectPropertyTest {
    private FreeStyleProjectMock project;
    private FreeStyleProjectMock parent;
    private final String propertyKey = "propertyKey";

    @Before
    public void setUp() {
        project = new FreeStyleProjectMock("project");
        parent = new FreeStyleProjectMock("parent");
    }

    /**
     * Verify all constructors for ProjectProperties hierarchy.
     */
    @Test
    public void testBaseProjectConstructor() {
        try {
            new BaseProjectProperty(null);
            fail("Null should be handled by ProjectProperty constructor.");
        } catch (Exception e) {
            assertEquals(BaseProjectProperty.INVALID_JOB_EXCEPTION, e.getMessage());
        }
        BaseProjectProperty property = new BaseProjectProperty(project);
        assertNotNull(property.getJob());
        assertEquals(project, property.getJob());
    }

    @Test
    public void testStringProjectConstructor() {
        try {
            new StringProjectProperty(null);
            fail("Null should be handled by ProjectProperty constructor.");
        } catch (Exception e) {
            assertEquals(BaseProjectProperty.INVALID_JOB_EXCEPTION, e.getMessage());
        }
    }

    @Test
    public void testIntegerProjectConstructor() {
        try {
            new IntegerProjectProperty(null);
            fail("Null should be handled by ProjectProperty constructor.");
        } catch (Exception e) {
            assertEquals(BaseProjectProperty.INVALID_JOB_EXCEPTION, e.getMessage());
        }
    }

    @Test
    public void testBooleanProjectPropertyConstructor() {
        try {
            new BooleanProjectProperty(null);
            fail("Null should be handled by ProjectProperty constructor.");
        } catch (Exception e) {
            assertEquals(BaseProjectProperty.INVALID_JOB_EXCEPTION, e.getMessage());
        }
    }

    @Test
    public void testLogRotatorProjectPropertyConstructor() {
        try {
            new LogRotatorProjectProperty(null);
            fail("Null should be handled by ProjectProperty constructor.");
        } catch (Exception e) {
            assertEquals(BaseProjectProperty.INVALID_JOB_EXCEPTION, e.getMessage());
        }
    }
    @Test
    public void testDescribableListProjectPropertyConstructor() {
        try {
            new DescribableListProjectProperty(null);
            fail("Null should be handled by ProjectProperty constructor.");
        } catch (Exception e) {
            assertEquals(BaseProjectProperty.INVALID_JOB_EXCEPTION, e.getMessage());
        }
    }
    
    @Test
    public void testAxisListProjectPropertyConstructor() {
        try {
            new AxisListProjectProperty(null);
            fail("Null should be handled by ProjectProperty constructor.");
        } catch (Exception e) {
            assertEquals(BaseProjectProperty.INVALID_JOB_EXCEPTION, e.getMessage());
        }
    }

    @Test
    public void testSCMProjectPropertyConstructor() {
        try {
            new SCMProjectProperty(null);
            fail("Null should be handled by ProjectProperty constructor.");
        } catch (Exception e) {
            assertEquals(BaseProjectProperty.INVALID_JOB_EXCEPTION, e.getMessage());
        }
    }

    /**
     * Checks prepareValue method.
     */
    @Test
    public void testBaseProjectPropertyPrepareValue() {
        //BaseProject property doesn't perform any changes with value.
        BaseProjectProperty property = new BaseProjectProperty(project);
        assertNull(property.prepareValue(null));
        Object value = new Object();
        assertEquals(value, property.prepareValue(value));
    }

    @Test
    public void testBooleanProjectPropertyPrepareValue() {
        //Boolean property acts as BaseProperty
        BaseProjectProperty property = new BooleanProjectProperty(project);
        assertNull(property.prepareValue(null));
        assertFalse((Boolean) property.prepareValue(false));
        assertTrue((Boolean) property.prepareValue(true));
    }

    @Test
    public void testLogRotatorProjectPropertyPrepareValue() {
        //Boolean property acts as BaseProperty
        BaseProjectProperty property = new LogRotatorProjectProperty(project);
        assertNull(property.prepareValue(null));
        LogRotator value = new LogRotator(1, 1, 1, 1);
        assertEquals(value, property.prepareValue(value));
    }

    @Test
    public void testIntegerProjectPropertyPrepareValue() {
        //Integer property acts as BaseProperty
        BaseProjectProperty property = new IntegerProjectProperty(project);
        assertNull(property.prepareValue(null));
        int intValue = 10;
        assertEquals(intValue, property.prepareValue(intValue));
    }

    @Test
    public void testStringProjectPropertyPrepareValue() {
        //String project property trims string values to null and uses StringUtils.trimToNull logic.
        BaseProjectProperty property = new StringProjectProperty(project);
        assertNull(property.prepareValue(null));
        assertNull(property.prepareValue(""));
        assertNull(property.prepareValue("     "));
        assertEquals("abc", property.prepareValue("abc"));
        assertEquals("abc", property.prepareValue("    abc    "));
    }

    @Test
    public void testAxisListProjectPropertyPrepareValue() {
        //Boolean property acts as BaseProperty
        BaseProjectProperty property = new AxisListProjectProperty(project);
        assertNull(property.prepareValue(null));
        AxisList value = new AxisList();
        assertEquals(value, property.prepareValue(value));
    }

    @Test
    public void testSCMProjectPropertyPrepareValue() {
        //Boolean property acts as BaseProperty
        BaseProjectProperty property = new SCMProjectProperty(project);
        assertNull(property.prepareValue(null));
        SCM value = new NullSCM();
        assertEquals(value, property.prepareValue(value));
    }

    /**
     * Verify getDefaultValue method.
     */
    @Test
    public void testBaseProjectPropertyGetDefaultValue() {
        BaseProjectProperty property = new BaseProjectProperty(project);
        assertNull(property.getDefaultValue());
    }

    @Test
    public void testStringProjectPropertyGetDefaultValue() {
        BaseProjectProperty property = new StringProjectProperty(project);
        assertNull(property.getDefaultValue());
    }

    @Test
    public void testIntegerProjectPropertyGetDefaultValue() {
        BaseProjectProperty property = new IntegerProjectProperty(project);
        assertEquals(0, property.getDefaultValue());
    }

    @Test
    public void testBooleanProjectPropertyGetDefaultValue() {
        BaseProjectProperty property = new BooleanProjectProperty(project);
        assertFalse((Boolean) property.getDefaultValue());
    }

    @Test
    public void testLogRotatorProjectPropertyGetDefaultValue() {
        BaseProjectProperty property = new LogRotatorProjectProperty(project);
        assertNull(property.getDefaultValue());
    }

    @Test
    public void testAxisListProjectPropertyGetDefaultValue() {
        BaseProjectProperty property = new AxisListProjectProperty(project);
        assertNull(property.getDefaultValue());
    }   
    
    @Test
    public void testDescribableListProjectPropertyGetDefaultValue() {
        BaseProjectProperty property = new DescribableListProjectProperty(project);
        assertNotNull(property.getDefaultValue());
    }


    @Test
    public void testScmtProjectPropertyGetDefaultValue() {
        BaseProjectProperty property = new SCMProjectProperty(project);
        assertEquals(new NullSCM(), property.getDefaultValue());
    }
    /**
     * Verify allowOverrideValue method.
     */
    @Test
    public void testBaseProjectPropertyAllowOverrideValue() {
        BaseProjectProperty property = new BaseProjectProperty(project);
        assertFalse(property.allowOverrideValue(null, null));
        assertTrue(property.allowOverrideValue(new Object(), null));
        assertTrue(property.allowOverrideValue(null, new Object()));
        //Test properties that don't have correct equals methods
        assertFalse(property.allowOverrideValue(new JavadocArchiver("", false), new JavadocArchiver("", false)));
        assertTrue(property.allowOverrideValue(new JavadocArchiver("", true), new JavadocArchiver("", false)));
    }

    @Test
    public void testBooleanProjectPropertyAllowOverrideValue() {
        BaseProjectProperty property = new BooleanProjectProperty(project);
        assertFalse(property.allowOverrideValue(null, null));
        assertFalse(property.allowOverrideValue(false, false));
        assertFalse(property.allowOverrideValue(true, true));
        assertTrue(property.allowOverrideValue(true, false));
        assertTrue(property.allowOverrideValue(false, true));
    }

    @Test
    public void testIntegerProjectPropertyAllowOverrideValue() {
        BaseProjectProperty property = new IntegerProjectProperty(project);
        assertFalse(property.allowOverrideValue(null, null));
        assertFalse(property.allowOverrideValue(1, 1));
        assertTrue(property.allowOverrideValue(1, 0));
        assertTrue(property.allowOverrideValue(0, 1));
    }

    @Test
    public void testStringProjectPropertyAllowOverrideValue() {
        BaseProjectProperty property = new StringProjectProperty(project);
        assertFalse(property.allowOverrideValue(null, null));
        assertFalse(property.allowOverrideValue("", ""));
        assertFalse(property.allowOverrideValue("abc", "abc"));
        assertFalse(property.allowOverrideValue("abc", "ABC"));
        assertTrue(property.allowOverrideValue(null, "abc"));
        assertTrue(property.allowOverrideValue("abc", null));
        assertTrue(property.allowOverrideValue("abc", "abcd"));
    }

    @Test
    public void testLogRotatorProjectPropertyAllowOverrideValue() {
        BaseProjectProperty property = new LogRotatorProjectProperty(project);
        assertFalse(property.allowOverrideValue(null, null));
        assertTrue(property.allowOverrideValue(new LogRotator(1, 1, 1, 1), null));
        assertTrue(property.allowOverrideValue(null, new LogRotator(1, 1, 1, 1)));
        assertTrue(property.allowOverrideValue(new LogRotator(1, 1, 1, 2), new LogRotator(1, 1, 1, 1)));
    }

    @Test
    public void testDescribableListProjectPropertyAllowOverrideValue() throws IOException{
        BaseProjectProperty property = new DescribableListProjectProperty(project);
        //Don't need to override null values
        assertFalse(property.allowOverrideValue(null, null));
        //Allow override if cascading or candidate are null
        assertTrue(property.allowOverrideValue(new DescribableList(project), null));
        assertTrue(property.allowOverrideValue(null, new DescribableList(project)));
        //Don't need to override Describable lists which has same Describable#data values, even if owners are not equal.
        assertFalse(property.allowOverrideValue(new DescribableList(project), new DescribableList(project)));
        assertFalse(property.allowOverrideValue(new DescribableList(project), new DescribableList(parent)));
        DescribableList describableList1 = new DescribableList(project);
        DescribableList describableList2 = new DescribableList(project);
        describableList1.add(new Shell("echo 'test3'"));
        describableList1.add(new Shell("echo 'test2'"));
        describableList2.add(new Shell("echo 'test2'"));
        describableList2.add(new Shell("echo 'test3'"));
        assertFalse(property.allowOverrideValue(describableList1, describableList2));

        DescribableList describableList3 = new DescribableList(parent);
        describableList3.replaceBy(describableList2.toList());
        assertFalse(property.allowOverrideValue(describableList1, describableList3));

        describableList2.add(new Shell("echo 'test1'"));
        assertTrue(property.allowOverrideValue(describableList1, describableList2));
    }

    @Test
    public void testAxisListProjectPropertyAllowOverrideValue() {
        BaseProjectProperty property = new AxisListProjectProperty(project);
        assertFalse(property.allowOverrideValue(null, null));
        assertTrue(property.allowOverrideValue(new AxisList(), null));
        assertTrue(property.allowOverrideValue(null, new AxisList()));
        assertTrue(property.allowOverrideValue(new AxisList().add(new Axis("DB", "mysql")), new AxisList()));
    }

    @Test
    public void testSCMProjectPropertyAllowOverrideValue() {
        BaseProjectProperty property = new SCMProjectProperty(project);
        assertFalse(property.allowOverrideValue(null, null));
        assertTrue(property.allowOverrideValue(new NullSCM(), null));
        assertTrue(property.allowOverrideValue(null, new NullSCM()));
        assertTrue(property.allowOverrideValue(new NullSCM(), new FakeSCM()));
    }


    /**
     * Verify getCascadingValue method.
     */
    @Test
    public void testBaseProjectPropertyGetCascadingValue() {
        String parentValue = "parentValue";

        BaseProjectProperty property = new BaseProjectProperty(project);
        property.setKey(propertyKey);
        //If project doesn't have cascading project - default value is used as cascading value.
        assertEquals(property.getDefaultValue(), property.getCascadingValue());

        project.setCascadingProject(parent);
        property = new BaseProjectProperty(project);
        property.setKey(propertyKey);
        //If project has cascading project and cascading value is not set - default value is used.
        assertEquals(property.getDefaultValue(), property.getCascadingValue());

        BaseProjectProperty parentProperty = new BaseProjectProperty(parent);
        parentProperty.setKey(propertyKey);
        parentProperty.setValue(parentValue);
        parent.putJobProperty(propertyKey, parentProperty);
        project.setCascadingProject(parent);
        property = new BaseProjectProperty(project);
        property.setKey(propertyKey);
        property.setValue(parentValue);
        //If project has cascading project and cascading value is set - property value will be used.
        assertEquals(parentProperty.getOriginalValue(), property.getCascadingValue());
    }

    /**
     * Verify getOriginalValue method.
     */
    @Test
    public void testBaseProjectPropertyGetOriginalValue() {
        BaseProjectProperty property = new BaseProjectProperty(project);
        assertNull(property.getOriginalValue());
        Object value = new Object();
        property.setKey(propertyKey);
        property.setValue(value);
        assertEquals(value, property.getOriginalValue());
        property.setValue(null);
        assertNull(property.getOriginalValue());
    }

    @Test
    public void testIntegerProjectPropertyGetOriginalValue() {
        int value = 10;
        BaseProjectProperty property = new IntegerProjectProperty(project);
        property.setKey(propertyKey);
        property.setValue(value);
        assertEquals(value, property.getOriginalValue());
    }

    @Test
    public void testStringProjectPropertyGetOriginalValue() {
        String value = "abs";
        BaseProjectProperty property = new StringProjectProperty(project);
        property.setKey(propertyKey);
        property.setValue(value);
        assertEquals(value, property.getOriginalValue());
    }

    @Test
    public void testBooleanProjectPropertyGetOriginalValue() {
        boolean value = Boolean.TRUE;
        BaseProjectProperty property = new BooleanProjectProperty(project);
        property.setKey(propertyKey);
        property.setValue(value);
        assertEquals(value, property.getOriginalValue());
        property.setValue(null);
        assertFalse((Boolean) property.getOriginalValue());
    }

    @Test
    public void testLogRotatorProjectPropertyGetOriginalValue() {
        LogRotator value = new LogRotator(1, 1, 1, 1);
        BaseProjectProperty property = new LogRotatorProjectProperty(project);
        property.setKey(propertyKey);
        property.setValue(value);
        assertEquals(value, property.getOriginalValue());
    }

    @Test
    public void testAxisListProjectPropertyGetOriginalValue() {
        AxisList value = new AxisList();
        value.add(new Axis("DB", "mysql"));
        BaseProjectProperty property = new AxisListProjectProperty(project);
        property.setKey(propertyKey);
        property.setValue(value);
        assertEquals(value, property.getOriginalValue());
    }

    @Test
    public void testScmProjectPropertyGetOriginalValue() {
        SCM value = new NullSCM();
        BaseProjectProperty property = new SCMProjectProperty(project);
        property.setKey(propertyKey);
        property.setValue(value);
        assertEquals(value, property.getOriginalValue());
    }

    /**
     * Verify setValue method.
     */
    @Test
    public void testSetValue() {
        BaseProjectProperty property = new BaseProjectProperty(project);
        property.setKey(propertyKey);
        property.setValue(null);
        //If project doesn't have cascading - default boolean value is used for propertyOverridden flag
        assertFalse(property.isOverridden());
        assertNull(property.getOriginalValue());

        Object value = 12345;
        property.setValue(value);
        //If project doesn't have cascading - default boolean value is used for propertyOverridden flag
        assertFalse(property.isOverridden());
        assertEquals(value, property.getOriginalValue());

        String parentValue = "equalValue";
        BaseProjectProperty parentProperty = new BaseProjectProperty(parent);
        parentProperty.setKey(propertyKey);
        parentProperty.setValue(parentValue);
        parent.putJobProperty(propertyKey, parentProperty);
        project.setCascadingProject(parent);

        //If value set to null, need to check whether default value is equals to cascading
        property.setValue(null);
        assertTrue(property.isOverridden());
        String overriddenValue = "newValue";
        property.setValue(overriddenValue);
        assertTrue(property.isOverridden());

        //Check whether current value is not null, after setting equal-to-cascading value current will be null
        assertNotNull(property.getOriginalValue());
        assertTrue(property.isOverridden());
        property.setValue(parentValue);
        //Reset current property to null
        assertNull(property.getOriginalValue());
        //Cascading value is equal to current - reset flag to false.
        assertFalse(property.isOverridden());
    }

    @Test
    public void testGetValue() {
        Integer propertyValue = 10;
        IntegerProjectProperty property = new IntegerProjectProperty(project);
        property.setKey(propertyKey);
        property.setValue(propertyValue);
        //if value is not null - return it
        assertEquals(propertyValue, property.getValue());
        property.setValue(null);
        assertNull(property.getOriginalValue());

        //if current value is set to null and property is not overridden - defaultValue (Zero) will be taken
        Integer value = property.getValue();
        assertNotNull(value);
        assertFalse(property.isOverridden());
        assertEquals(property.getDefaultValue(), value);

        property.setOverridden(true);
        //If property is overridden - return its actual value.
        assertNull(property.getValue());

        IntegerProjectProperty parentProperty = new IntegerProjectProperty(parent);
        parentProperty.setKey(propertyKey);
        parentProperty.setValue(propertyValue);
        parent.putJobProperty(propertyKey, parentProperty);

        project.setCascadingProject(parent);
        property = new IntegerProjectProperty(project);
        property.setKey(propertyKey);
        //if current value is null and is not overridden value, take from cascading
        assertNull(property.getOriginalValue());
        assertEquals(propertyValue, property.getValue());

        property.setOverridden(true);
        //Property is overridden - return current value even if it is null.
        assertNull(property.getOriginalValue());
        assertNull(property.getValue());
    }

    /**
     * Property should have not null property key.
     */
    @Test
    public void testNullPropertyKey() {
        BaseProjectProperty property = new BaseProjectProperty(project);
        try {
            property.setValue("value");
            fail("PropertyKey shouldn't be null");
        } catch (Exception e) {
            assertEquals(BaseProjectProperty.INVALID_PROPERTY_KEY_EXCEPTION, e.getMessage());
        }
        try {
            property.getCascadingValue();
            fail("PropertyKey shouldn't be null");
        } catch (Exception e) {
            assertEquals(BaseProjectProperty.INVALID_PROPERTY_KEY_EXCEPTION, e.getMessage());
        }
        try {
            property.getValue();
            fail("PropertyKey shouldn't be null");
        } catch (Exception e) {
            assertEquals(BaseProjectProperty.INVALID_PROPERTY_KEY_EXCEPTION, e.getMessage());
        }

        property.setKey("key");
        try {
            property.setValue("value");
            property.getCascadingValue();
            property.getValue();
        } catch (Exception e) {
            fail("PropertyKey is valid");
        }
    }

    /**
     * Resets project property value,
     */
    @Test
    public void testResetValue() {
        BaseProjectProperty property = new BaseProjectProperty(project);
        property.setKey(propertyKey);
        property.setValue(new Object());
        property.setOverridden(true);
        assertNotNull(property.getOriginalValue());
        assertTrue(property.isOverridden());
        property.resetValue();
        assertNull(property.getOriginalValue());
        assertFalse(property.isOverridden());
    }

    /**
     * Test setOverridden method.
     */
    @Test
    public void testSetPropertyOverridden() {
        BaseProjectProperty property = new BaseProjectProperty(project);
        //By default property isOverridden flag is set to false.
        assertFalse(property.isOverridden());
        //Test if flag is configured as expected. Set true/false values and check whether they are set correctly.
        property.setOverridden(true);
        assertTrue(property.isOverridden());
        property.setOverridden(false);
        assertFalse(property.isOverridden());
    }

    private class FakeSCM extends SCM {
        @Override
        public SCMRevisionState calcRevisionsFromBuild(AbstractBuild<?, ?> build, Launcher launcher,
                                                       TaskListener listener)
            throws IOException, InterruptedException {
            return null;
        }

        @Override
        protected PollingResult compareRemoteRevisionWith(AbstractProject<?, ?> project, Launcher launcher,
                                                          FilePath workspace, TaskListener listener,
                                                          SCMRevisionState baseline)
            throws IOException, InterruptedException {
            return null;
        }

        @Override
        public boolean checkout(AbstractBuild<?, ?> build, Launcher launcher, FilePath workspace,
                                BuildListener listener,
                                File changelogFile) throws IOException, InterruptedException {
            return false;
        }

        @Override
        public ChangeLogParser createChangeLogParser() {
            return null;
        }
    }

}<|MERGE_RESOLUTION|>--- conflicted
+++ resolved
@@ -31,16 +31,13 @@
 import hudson.model.AbstractProject;
 import hudson.model.BuildListener;
 import hudson.model.FreeStyleProjectMock;
-<<<<<<< HEAD
 import hudson.model.TaskListener;
 import hudson.scm.ChangeLogParser;
 import hudson.scm.NullSCM;
 import hudson.scm.PollingResult;
 import hudson.scm.SCM;
 import hudson.scm.SCMRevisionState;
-=======
 import hudson.tasks.JavadocArchiver;
->>>>>>> 42ff7387
 import hudson.tasks.LogRotator;
 import hudson.tasks.Shell;
 import hudson.util.DescribableList;
@@ -289,6 +286,7 @@
         assertTrue(property.allowOverrideValue(new Object(), null));
         assertTrue(property.allowOverrideValue(null, new Object()));
         //Test properties that don't have correct equals methods
+        //TODO fix me
         assertFalse(property.allowOverrideValue(new JavadocArchiver("", false), new JavadocArchiver("", false)));
         assertTrue(property.allowOverrideValue(new JavadocArchiver("", true), new JavadocArchiver("", false)));
     }
