--- conflicted
+++ resolved
@@ -18,11 +18,11 @@
     <!-- if your java.net user name is different from local user name, specify it here -->
     <java.net.id>${user.name}</java.net.id>
 
-    <rest-plugin.version>2.1.1-SNAPSHOT</rest-plugin.version>
-    <maven-plugin.version>2.1.1-SNAPSHOT</maven-plugin.version>
-    <hudson-war.version>2.1.1-SNAPSHOT</hudson-war.version>
-    <hudson-core.version>2.1.1-SNAPSHOT</hudson-core.version>
-    <hudson-test-framework.version>2.1.1-SNAPSHOT</hudson-test-framework.version>
+    <rest-plugin.version>2.1.2-SNAPSHOT</rest-plugin.version>
+    <maven-plugin.version>2.1.2-SNAPSHOT</maven-plugin.version>
+    <hudson-war.version>2.1.2-SNAPSHOT</hudson-war.version>
+    <hudson-core.version>2.1.2-SNAPSHOT</hudson-core.version>
+    <hudson-test-framework.version>2.1.2-SNAPSHOT</hudson-test-framework.version>
     <junit.version>4.8.1</junit.version>
     <servlet-api.version>2.4</servlet-api.version>
   </properties>
@@ -43,20 +43,12 @@
       <dependency>
         <groupId>org.jvnet.hudson.main</groupId>
         <artifactId>rest-plugin</artifactId>
-<<<<<<< HEAD
-        <version>2.1.2-SNAPSHOT</version>
-=======
         <version>${rest-plugin.version}</version>
->>>>>>> ed1a03af
       </dependency>
       <dependency>
         <groupId>org.jvnet.hudson.main</groupId>
         <artifactId>maven-plugin</artifactId>
-<<<<<<< HEAD
-        <version>2.1.2-SNAPSHOT</version>
-=======
         <version>${maven-plugin.version}</version>
->>>>>>> ed1a03af
       </dependency>
     </dependencies>
   </dependencyManagement>
@@ -66,31 +58,19 @@
       <groupId>org.jvnet.hudson.main</groupId>
       <artifactId>hudson-war</artifactId>
       <type>war</type>
-<<<<<<< HEAD
-      <version>2.1.2-SNAPSHOT</version>
-=======
       <version>${hudson-war.version}</version>
->>>>>>> ed1a03af
       <scope>test</scope>
     </dependency>
     <dependency>
       <groupId>org.jvnet.hudson.main</groupId>
       <artifactId>hudson-core</artifactId>
-<<<<<<< HEAD
-      <version>2.1.2-SNAPSHOT</version>
-=======
       <version>${hudson-core.version}</version>
->>>>>>> ed1a03af
       <scope>provided</scope>
     </dependency>
     <dependency>
       <groupId>org.jvnet.hudson.main</groupId>
       <artifactId>hudson-test-framework</artifactId>
-<<<<<<< HEAD
-      <version>2.1.2-SNAPSHOT</version>
-=======
       <version>${hudson-test-framework.version}</version>
->>>>>>> ed1a03af
       <scope>test</scope>
     </dependency>
     <dependency>
