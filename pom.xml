--- conflicted
+++ resolved
@@ -58,7 +58,10 @@
     <sisuGuiceVersion>3.0.2</sisuGuiceVersion>
     <sisuInjectVersion>2.2.2</sisuInjectVersion>
     <jetty-version>6.1.26</jetty-version>
-<<<<<<< HEAD
+    <junit.version>4.8.1</junit.version>
+    <easymock.version>3.0</easymock.version>
+    <mockito-core.version>1.8.5</mockito-core.version>
+    <powermock.version>1.4.9</powermock.version>
 
     <maven.build.timestamp.format>yyyyMMddHHmm</maven.build.timestamp.format>
     <build.timestamp>${maven.build.timestamp}</build.timestamp>
@@ -70,12 +73,6 @@
     <gwt.compiler.optimizationLevel>-1</gwt.compiler.optimizationLevel>
     <gwt.compiler.strict>false</gwt.compiler.strict>
     <gwt.user.agent>safari</gwt.user.agent>
-=======
-    <junit.version>4.8.1</junit.version>
-    <easymock.version>3.0</easymock.version>
-    <mockito-core.version>1.8.5</mockito-core.version>
-    <powermock.version>1.4.9</powermock.version>
->>>>>>> d9353cd5
   </properties>
 
   <modules>
@@ -395,7 +392,6 @@
         <version>1.4</version>
       </dependency> 
 
-<<<<<<< HEAD
       <dependency>
         <groupId>commons-lang</groupId>
         <artifactId>commons-lang</artifactId>
@@ -414,18 +410,12 @@
         <version>1.3.9</version>
       </dependency>
 
-      <dependency>
-        <groupId>junit</groupId>
-        <artifactId>junit</artifactId>
-        <version>4.8.2</version>
-=======
       <!--unit tests -->
       <dependency>
         <groupId>junit</groupId>
         <artifactId>junit</artifactId>
         <version>${junit.version}</version>
         <scope>test</scope>
->>>>>>> d9353cd5
       </dependency>
 
       <dependency>
