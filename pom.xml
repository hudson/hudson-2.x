--- conflicted
+++ resolved
@@ -111,12 +111,8 @@
     <gwt-maven-plugin.version>2.3.0-1</gwt-maven-plugin.version>
     <plexus-component-metadata-plugin.version>1.5.4</plexus-component-metadata-plugin.version>
     <maven-jaxb2-plugin.version>0.7.4</maven-jaxb2-plugin.version>
-<<<<<<< HEAD
-    <maven-enunciate-plugin.version>1.22</maven-enunciate-plugin.version>
-=======
     <!--TODO migrate to 2.6 to resolve issue with compilation on JDK7 (https://jira.codehaus.org/browse/ENUNCIATE-603) -->
     <maven-enunciate-plugin.version>1.24</maven-enunciate-plugin.version>
->>>>>>> d7aaa190
     <cobertura-maven-plugin.version>2.5.1</cobertura-maven-plugin.version>
   </properties>
 
@@ -725,26 +721,6 @@
       </build>
     </profile>
 
-<<<<<<< HEAD
-      <profile>
-          <id>integration-tests</id>
-          <activation>
-              <property>
-                  <name>it</name>
-              </property>
-          </activation>
-
-          <!--TODO find better solution to use properties for hudson-remoting-->
-          <properties>
-              <hudson.sign.alias>hudson</hudson.sign.alias>
-              <hudson.sign.keystore>../dummy.keystore</hudson.sign.keystore>
-              <hudson.sign.storepass>hudson</hudson.sign.storepass>
-          </properties>
-      </profile>
-
-      <profile>
-          <id>hudson</id>
-=======
     <profile>
       <id>integration-tests</id>
       <activation>
@@ -762,7 +738,6 @@
     </profile>
     <profile>
       <id>hudson</id>
->>>>>>> d7aaa190
           <build>
               <pluginManagement>
                   <plugins>
